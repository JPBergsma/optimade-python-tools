--- conflicted
+++ resolved
@@ -68,12 +68,8 @@
     "fastapi>=0.103.1",
     "pyyaml~=6.0",
     "optimade[mongo]",
-<<<<<<< HEAD
-    "numpy>=1.20"
-=======
     "numpy>=1.20",
     "jsonlines>=3.1",
->>>>>>> 563948ef
 ]
 
 # Client minded
