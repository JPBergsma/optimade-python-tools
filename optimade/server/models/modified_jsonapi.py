"""
Modified jsonapi for OptimadeAPI
"""
from optimade.server.models import jsonapi
from datetime import datetime
<<<<<<< HEAD
from pydantic import UrlStr, BaseModel, Schema
=======
from pydantic import UrlStr, BaseModel
>>>>>>> dc9c832d
from typing import Optional, Union, Any


class Attributes(jsonapi.Attributes):
    """Modification of Attributes to include Optimade specified keys"""

    local_id: UrlStr = Schema(
        ...,
        description="the entry's local database ID (having no OPTiMaDe requirements/conventions",
    )
    lad_modified: datetime = Schema(
        ..., description="an ISO 8601 representing the entry's last modification time"
    )
    immutable_id: Optional[UrlStr] = Schema(
        ...,
        description='an OPTIONAL field containing the entry\'s immutable ID (e.g., an UUID). This is important for databases having preferred IDs that point to "the latest version" of a record, but still offer access to older variants. This ID maps to the version-specific record, in case it changes in the future.',
    )



class ErrorLinks(BaseModel):
    """Links with recast for Errors"""

    about: Union[jsonapi.Link, UrlStr] = Schema(
        ...,
        description="a link that leads to further details about this particular occurrence of the problem.",
    )



class Error(jsonapi.Error):
    """Error where links uses ErrorLinks"""

    links: Optional[ErrorLinks] = Schema(
        ..., description="A links object containing about"
    )



class Links(jsonapi.Links):
    """Links now store base_url"""

    base_url: Optional[Union[jsonapi.Link, UrlStr]] = Schema(
        ..., description="The URL that serves the API."
    )<|MERGE_RESOLUTION|>--- conflicted
+++ resolved
@@ -3,11 +3,7 @@
 """
 from optimade.server.models import jsonapi
 from datetime import datetime
-<<<<<<< HEAD
 from pydantic import UrlStr, BaseModel, Schema
-=======
-from pydantic import UrlStr, BaseModel
->>>>>>> dc9c832d
 from typing import Optional, Union, Any
 
 
