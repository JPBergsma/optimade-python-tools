--- conflicted
+++ resolved
@@ -1,19 +1,13 @@
-<<<<<<< HEAD
-from typing import Tuple, Optional, Type, Set, Dict, Any, List, Iterable
-from functools import lru_cache
-import warnings
-from optimade.server.config import CONFIG
-=======
 import warnings
 from functools import lru_cache
-from typing import Any, Dict, Iterable, List, Optional, Set, Tuple, Type, Union
-
->>>>>>> 105b5013
+from typing import Any, Dict, Iterable, List, Optional, Set, Tuple, Type
+
 from optimade.models.entries import EntryResource
+from optimade.server.config import CONFIG
 from optimade.utils import (
-    write_to_nested_dict,
     read_from_nested_dict,
     remove_from_nested_dict,
+    write_to_nested_dict,
 )
 
 __all__ = ("BaseResourceMapper",)
@@ -237,10 +231,10 @@
         for i in range(len(split), 0, -1):
             field_path = ".".join(split[0:i])
             if field_path in aliases:
-                field = aliases.get(field_path)
+                field_alias = aliases[field_path]
                 if split[i:]:
-                    field += "." + ".".join(split[i:])
-                break
+                    field_alias += "." + ".".join(split[i:])
+                return field_alias
         return field
 
     @classmethod
@@ -418,7 +412,7 @@
         Returns:
             A dictionary with the fieldnames as presented by OPTIMADE
         """
-        newdoc = {}
+        newdoc: dict = {}
         mod_doc = doc.copy()
         # First apply all the aliases (They are sorted so the deepest nesting level occurs first.)
         sorted_aliases = sorted(cls.all_aliases(), key=lambda ele: ele[0], reverse=True)
