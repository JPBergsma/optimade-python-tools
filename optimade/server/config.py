--- conflicted
+++ resolved
@@ -234,14 +234,10 @@
             "broken down by endpoint."
         ),
     )
-<<<<<<< HEAD
-    supported_prefixes: List[str] = Field(
+    supported_prefixes: list[str] = Field(
         [], description="A list of all the prefixes that are supported by this server."
     )
-    aliases: Dict[Literal["links", "references", "structures"], Dict[str, str]] = Field(
-=======
     aliases: dict[Literal["links", "references", "structures"], dict[str, str]] = Field(
->>>>>>> 8510ffa2
         {},
         description=(
             "A mapping between field names in the database with their corresponding OPTIMADE field"
