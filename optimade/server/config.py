--- conflicted
+++ resolved
@@ -244,15 +244,9 @@
         ),
         description="General information about the provider of this OPTIMADE implementation",
     )
-<<<<<<< HEAD
-    provider_fields: Dict[
+    provider_fields: dict[
         Literal["links", "references", "structures", "trajectories"],
-        List[Union[str, Dict[Literal["name", "type", "unit", "description"], str]]],
-=======
-    provider_fields: dict[
-        Literal["links", "references", "structures"],
         list[Union[str, dict[Literal["name", "type", "unit", "description"], str]]],
->>>>>>> 563948ef
     ] = Field(
         {},
         description=(
@@ -263,26 +257,17 @@
     supported_prefixes: list[str] = Field(
         [], description="A list of all the prefixes that are supported by this server."
     )
-<<<<<<< HEAD
-    aliases: Dict[
-        Literal["links", "references", "structures", "trajectories"], Dict[str, str]
+    aliases: dict[
+        Literal["links", "references", "structures", "trajectories"], dict[str, str]
     ] = Field(
-=======
-    aliases: dict[Literal["links", "references", "structures"], dict[str, str]] = Field(
->>>>>>> 563948ef
         {},
         description=(
             "A mapping between field names in the database with their corresponding OPTIMADE field"
             " names, broken down by endpoint."
         ),
     )
-<<<<<<< HEAD
-    length_aliases: Dict[
-        Literal["links", "references", "structures", "trajectories"], Dict[str, str]
-=======
     length_aliases: dict[
-        Literal["links", "references", "structures"], dict[str, str]
->>>>>>> 563948ef
+        Literal["links", "references", "structures", "trajectories"], dict[str, str]
     ] = Field(
         {},
         description=(
@@ -352,13 +337,8 @@
         ["json", "jsonlines"],
         description="""A list of the response formats that are supported by this server. Must include the "json" format.""",
     )
-<<<<<<< HEAD
-    max_response_size: Dict[SupportedResponseFormats, int] = Field(
-        {"json": 10, "jsonlines": 10},
-=======
     max_response_size: dict[SupportedResponseFormats, int] = Field(
         {"json": 10, "jsonlines": 40},
->>>>>>> 563948ef
         description="""This dictionary contains the approximate maximum size for a trajectory response in megabytes for the different response_formats. The keys indicate the response_format and the values the maximum size.""",
     )
 
