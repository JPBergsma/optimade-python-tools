--- conflicted
+++ resolved
@@ -1,15 +1,11 @@
 from typing import Callable, Dict, Iterable, Optional
 
-from optimade.models import (
+from optimade.models import (  # type:ignore[attr-defined]
     DataType,
     ErrorResponse,
-<<<<<<< HEAD
+    ReferenceResource,
     StructureResource,
     TrajectoryResource,
-=======
->>>>>>> 5160a2c4
-    ReferenceResource,
-    StructureResource,
 )
 
 __all__ = ("ENTRY_INFO_SCHEMAS", "ERROR_RESPONSES", "retrieve_queryable_properties")
