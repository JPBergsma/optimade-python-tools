--- conflicted
+++ resolved
@@ -138,11 +138,7 @@
         description="""An object containing per-entry and per-property metadata. The keys are the names of the fields in attributes for which metadata is available. The values belonging to these keys are dictionaries containing the relevant metadata fields. See also [Metadata properties](https://github.com/Materials-Consortia/OPTIMADE/blob/develop/optimade.rst#metadata-properties)""",
     )
 
-<<<<<<< HEAD
-    partial_data_links: Dict[str, List[PartialDataLink]] = StrictField(
-=======
     partial_data_links: dict[str, list[PartialDataLink]] = StrictField(
->>>>>>> 563948ef
         None,
         description="""A dictionary, where the keys are the names of the properties in the attributes field for which the value is too large to be shared by default.
         For each property one or more links are provided from which the value of the attribute can be retrieved.""",
