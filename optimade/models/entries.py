--- conflicted
+++ resolved
@@ -1,16 +1,6 @@
 from datetime import datetime
 from typing import Annotated, Any, ClassVar, Literal
 
-<<<<<<< HEAD
-from pydantic import (
-    BaseModel,
-    root_validator,
-    validator,
-)
-
-from optimade.models.jsonapi import Attributes, Meta, Relationships, Resource
-from optimade.models.optimade_json import DataType, Relationship
-=======
 from pydantic import BaseModel, field_validator
 
 from optimade.models.jsonapi import Attributes, Relationships, Resource
@@ -20,7 +10,6 @@
     Relationship,
     ValidIdentifier,
 )
->>>>>>> 58fc491b
 from optimade.models.utils import OptimadeField, StrictField, SupportLevel
 
 __all__ = (
@@ -207,7 +196,6 @@
         ),
     ]
 
-<<<<<<< HEAD
     meta: Optional[EntryMetadata] = StrictField(
         None,
         description="""A [JSON API meta object](https://jsonapi.org/format/1.1/#document-meta) that is used to communicate metadata.""",
@@ -216,12 +204,6 @@
     relationships: Optional[EntryRelationships] = StrictField(
         None,
         description="""A dictionary containing references to other entries according to the description in section Relationships encoded as [JSON API Relationships](https://jsonapi.org/format/1.0/#document-resource-object-relationships).
-=======
-    relationships: Annotated[
-        EntryRelationships | None,
-        StrictField(
-            description="""A dictionary containing references to other entries according to the description in section Relationships encoded as [JSON API Relationships](https://jsonapi.org/format/1.0/#document-resource-object-relationships).
->>>>>>> 58fc491b
 The OPTIONAL human-readable description of the relationship MAY be provided in the `description` field inside the `meta` dictionary of the JSON API resource identifier object.""",
         ),
     ] = None
