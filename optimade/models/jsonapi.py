"""This module should reproduce JSON API v1.0 https://jsonapi.org/format/1.0/"""
# pylint: disable=no-self-argument
from datetime import datetime, timezone
<<<<<<< HEAD
import numpy
=======
from typing import Any, Dict, List, Optional, Type, Union

>>>>>>> 5160a2c4
from pydantic import (  # pylint: disable=no-name-in-module
    AnyUrl,
    BaseModel,
    parse_obj_as,
    root_validator,
)

from optimade.models.utils import StrictField

__all__ = (
    "Meta",
    "Link",
    "JsonApi",
    "ToplevelLinks",
    "ErrorLinks",
    "ErrorSource",
    "BaseResource",
    "RelationshipLinks",
    "Relationship",
    "Relationships",
    "ResourceLinks",
    "Attributes",
    "Resource",
    "Response",
)


class Meta(BaseModel):
    """Non-standard meta-information that can not be represented as an attribute or relationship."""

    class Config:
        extra = "allow"


class Link(BaseModel):
    """A link **MUST** be represented as either: a string containing the link's URL or a link object."""

    href: AnyUrl = StrictField(..., description="a string containing the link’s URL.")
    meta: Optional[Meta] = StrictField(
        None,
        description="a meta object containing non-standard meta-information about the link.",
    )


class JsonApi(BaseModel):
    """An object describing the server's implementation"""

    version: str = StrictField(
        default="1.0", description="Version of the json API used"
    )
    meta: Optional[Meta] = StrictField(
        None, description="Non-standard meta information"
    )


class ToplevelLinks(BaseModel):
    """A set of Links objects, possibly including pagination"""

    self: Optional[Union[AnyUrl, Link]] = StrictField(
        None, description="A link to itself"
    )
    related: Optional[Union[AnyUrl, Link]] = StrictField(
        None, description="A related resource link"
    )

    # Pagination
    first: Optional[Union[AnyUrl, Link]] = StrictField(
        None, description="The first page of data"
    )
    last: Optional[Union[AnyUrl, Link]] = StrictField(
        None, description="The last page of data"
    )
    prev: Optional[Union[AnyUrl, Link]] = StrictField(
        None, description="The previous page of data"
    )
    next: Optional[Union[AnyUrl, Link]] = StrictField(
        None, description="The next page of data"
    )

    @root_validator(pre=False)
    def check_additional_keys_are_links(cls, values):
        """The `ToplevelLinks` class allows any additional keys, as long as
        they are also Links or Urls themselves.

        """
        for key, value in values.items():
            if key not in cls.schema()["properties"]:
                values[key] = parse_obj_as(Optional[Union[AnyUrl, Link]], value)

        return values

    class Config:
        extra = "allow"


class ErrorLinks(BaseModel):
    """A Links object specific to Error objects"""

    about: Optional[Union[AnyUrl, Link]] = StrictField(
        None,
        description="A link that leads to further details about this particular occurrence of the problem.",
    )


class ErrorSource(BaseModel):
    """an object containing references to the source of the error"""

    pointer: Optional[str] = StrictField(
        None,
        description="a JSON Pointer [RFC6901] to the associated entity in the request document "
        '[e.g. "/data" for a primary data object, or "/data/attributes/title" for a specific attribute].',
    )
    parameter: Optional[str] = StrictField(
        None,
        description="a string indicating which URI query parameter caused the error.",
    )


class Error(BaseModel):
    """An error response"""

    id: Optional[str] = StrictField(
        None,
        description="A unique identifier for this particular occurrence of the problem.",
    )
    links: Optional[ErrorLinks] = StrictField(
        None, description="A links object storing about"
    )
    status: Optional[str] = StrictField(
        None,
        description="the HTTP status code applicable to this problem, expressed as a string value.",
    )
    code: Optional[str] = StrictField(
        None,
        description="an application-specific error code, expressed as a string value.",
    )
    title: Optional[str] = StrictField(
        None,
        description="A short, human-readable summary of the problem. "
        "It **SHOULD NOT** change from occurrence to occurrence of the problem, except for purposes of localization.",
    )
    detail: Optional[str] = StrictField(
        None,
        description="A human-readable explanation specific to this occurrence of the problem.",
    )
    source: Optional[ErrorSource] = StrictField(
        None, description="An object containing references to the source of the error"
    )
    meta: Optional[Meta] = StrictField(
        None,
        description="a meta object containing non-standard meta-information about the error.",
    )

    def __hash__(self):
        return hash(self.json())


class BaseResource(BaseModel):
    """Minimum requirements to represent a Resource"""

    id: str = StrictField(..., description="Resource ID")
    type: str = StrictField(..., description="Resource type")

    class Config:
        @staticmethod
        def schema_extra(schema: Dict[str, Any], model: Type["BaseResource"]) -> None:
            """Ensure `id` and `type` are the first two entries in the list required properties.

            Note:
                This _requires_ that `id` and `type` are the _first_ model fields defined
                for all sub-models of `BaseResource`.

            """
            if "id" not in schema.get("required", []):
                schema["required"] = ["id"] + schema.get("required", [])
            if "type" not in schema.get("required", []):
                required = []
                for field in schema.get("required", []):
                    required.append(field)
                    if field == "id":
                        # To make sure the property order match the listed properties,
                        # this ensures "type" is added immediately after "id".
                        required.append("type")
                schema["required"] = required


class RelationshipLinks(BaseModel):
    """A resource object **MAY** contain references to other resource objects ("relationships").
    Relationships may be to-one or to-many.
    Relationships can be specified by including a member in a resource's links object.

    """

    self: Optional[Union[AnyUrl, Link]] = StrictField(
        None,
        description="""A link for the relationship itself (a 'relationship link').
This link allows the client to directly manipulate the relationship.
When fetched successfully, this link returns the [linkage](https://jsonapi.org/format/1.0/#document-resource-object-linkage) for the related resources as its primary data.
(See [Fetching Relationships](https://jsonapi.org/format/1.0/#fetching-relationships).)""",
    )
    related: Optional[Union[AnyUrl, Link]] = StrictField(
        None,
        description="A [related resource link](https://jsonapi.org/format/1.0/#document-resource-object-related-resource-links).",
    )

    @root_validator(pre=True)
    def either_self_or_related_must_be_specified(cls, values):
        for value in values.values():
            if value is not None:
                break
        else:
            raise ValueError(
                "Either 'self' or 'related' MUST be specified for RelationshipLinks"
            )
        return values


class Relationship(BaseModel):
    """Representation references from the resource object in which it’s defined to other resource objects."""

    links: Optional[RelationshipLinks] = StrictField(
        None,
        description="a links object containing at least one of the following: self, related",
    )
    data: Optional[Union[BaseResource, List[BaseResource]]] = StrictField(
        None, description="Resource linkage"
    )
    meta: Optional[Meta] = StrictField(
        None,
        description="a meta object that contains non-standard meta-information about the relationship.",
    )

    @root_validator(pre=True)
    def at_least_one_relationship_key_must_be_set(cls, values):
        for value in values.values():
            if value is not None:
                break
        else:
            raise ValueError(
                "Either 'links', 'data', or 'meta' MUST be specified for Relationship"
            )
        return values


class Relationships(BaseModel):
    """
    Members of the relationships object (\"relationships\") represent references from the resource object in which it's defined to other resource objects.
    Keys MUST NOT be:
        type
        id
    """

    @root_validator(pre=True)
    def check_illegal_relationships_fields(cls, values):
        illegal_fields = ("id", "type")
        for field in illegal_fields:
            if field in values:
                raise ValueError(
                    f"{illegal_fields} MUST NOT be fields under Relationships"
                )
        return values


class ResourceLinks(BaseModel):
    """A Resource Links object"""

    self: Optional[Union[AnyUrl, Link]] = StrictField(
        None,
        description="A link that identifies the resource represented by the resource object.",
    )


class Attributes(BaseModel):
    """
    Members of the attributes object ("attributes\") represent information about the resource object in which it's defined.
    The keys for Attributes MUST NOT be:
        relationships
        links
        id
        type
    """

    class Config:
        extra = "allow"

    @root_validator(pre=True)
    def check_illegal_attributes_fields(cls, values):
        illegal_fields = ("relationships", "links", "id", "type")
        for field in illegal_fields:
            if field in values:
                raise ValueError(
                    f"{illegal_fields} MUST NOT be fields under Attributes"
                )
        return values


class Resource(BaseResource):
    """Resource objects appear in a JSON API document to represent resources."""

    links: Optional[ResourceLinks] = StrictField(
        None, description="a links object containing links related to the resource."
    )
    meta: Optional[Meta] = StrictField(
        None,
        description="a meta object containing non-standard meta-information about a resource that can not be represented as an attribute or relationship.",
    )
    attributes: Optional[Attributes] = StrictField(
        None,
        description="an attributes object representing some of the resource’s data.",
    )
    relationships: Optional[Relationships] = StrictField(
        None,
        description="""[Relationships object](https://jsonapi.org/format/1.0/#document-resource-object-relationships)
describing relationships between the resource and other JSON API resources.""",
    )


def process_ndarray(arg):
    if arg.dtype == object:
        return arg.astype(str).tolist()
    else:
        return arg.tolist()


class Response(BaseModel):
    """A top-level response"""

    data: Optional[Union[None, Resource, List[Resource]]] = StrictField(
        None, description="Outputted Data", uniqueItems=True
    )
    meta: Optional[Meta] = StrictField(
        None,
        description="A meta object containing non-standard information related to the Success",
    )
    errors: Optional[List[Error]] = StrictField(
        None, description="A list of unique errors", uniqueItems=True
    )
    included: Optional[List[Resource]] = StrictField(
        None, description="A list of unique included resources", uniqueItems=True
    )
    links: Optional[ToplevelLinks] = StrictField(
        None, description="Links associated with the primary data or errors"
    )
    jsonapi: Optional[JsonApi] = StrictField(
        None, description="Information about the JSON API used"
    )

    @root_validator(pre=True)
    def either_data_meta_or_errors_must_be_set(cls, values):
        required_fields = ("data", "meta", "errors")
        if not any(field in values for field in required_fields):
            raise ValueError(
                f"At least one of {required_fields} MUST be specified in the top-level response"
            )
        if "errors" in values and not values.get("errors"):
            raise ValueError("Errors MUST NOT be an empty or 'null' value.")
        return values

    class Config:
        """The specification mandates that datetimes must be encoded following
        [RFC3339](https://tools.ietf.org/html/rfc3339), which does not support
        fractional seconds, thus they must be stripped in the response. This can
        cause issues when the underlying database contains fields that do include
        microseconds, as filters may return unexpected results.
        """

        json_encoders = {
            datetime: lambda v: v.astimezone(timezone.utc).strftime(
                "%Y-%m-%dT%H:%M:%SZ"
            ),
            numpy.int32: lambda v: int(v),
            numpy.float32: lambda v: float(v),
            numpy.int64: lambda v: int(v),
            numpy.float64: lambda v: float(v),
            numpy.bool_: lambda v: bool(v),
            numpy.ndarray: process_ndarray,
        }<|MERGE_RESOLUTION|>--- conflicted
+++ resolved
@@ -1,12 +1,9 @@
 """This module should reproduce JSON API v1.0 https://jsonapi.org/format/1.0/"""
 # pylint: disable=no-self-argument
 from datetime import datetime, timezone
-<<<<<<< HEAD
+from typing import Any, Dict, List, Optional, Type, Union
+
 import numpy
-=======
-from typing import Any, Dict, List, Optional, Type, Union
-
->>>>>>> 5160a2c4
 from pydantic import (  # pylint: disable=no-name-in-module
     AnyUrl,
     BaseModel,
