--- conflicted
+++ resolved
@@ -11,7 +11,7 @@
 
 from pydantic import BaseSettings, Field
 
-from optimade.models import (
+from optimade.models import (  # type:ignore[attr-defined]
     DataType,
     IndexInfoResponse,
     InfoResponse,
@@ -25,17 +25,9 @@
     ValidatorReferenceResponseMany,
     ValidatorReferenceResponseOne,
     ValidatorStructureResponseMany,
-<<<<<<< HEAD
+    ValidatorStructureResponseOne,
+    ValidatorTrajectoryResponseMany,
     ValidatorTrajectoryResponseOne,
-    ValidatorTrajectoryResponseMany,
-)
-from optimade.server.mappers import BaseResourceMapper
-from optimade.server.schemas import (
-    ENTRY_INFO_SCHEMAS,
-    retrieve_queryable_properties,
-=======
-    ValidatorStructureResponseOne,
->>>>>>> 5160a2c4
 )
 
 __all__ = ("ValidatorConfig", "VALIDATOR_CONFIG")
