--- conflicted
+++ resolved
@@ -1,14 +1,8 @@
-<<<<<<< HEAD
+from typing import Dict, Optional, Union
+
 import pytest
-from typing import Union, Dict
-from optimade.server.warnings import OptimadeWarning
+
 from optimade.adapters.hdf5 import generate_response_from_hdf5
-=======
-from typing import Dict, Optional, Union
-
-import pytest
->>>>>>> 5160a2c4
-
 from optimade.warnings import OptimadeWarning
 
 
