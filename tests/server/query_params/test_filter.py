--- conflicted
+++ resolved
@@ -596,19 +596,4 @@
     # Should not warn as the "_optimade" prefix is registered
     request = "/structures?filter=_optimade_random_field = 1"
     expected_ids = []
-<<<<<<< HEAD
-    check_response(request, expected_ids=expected_ids)
-
-
-def test_trajectories(
-    check_response,
-):  # TODO check whether there is a better place to put these tests
-
-    request = "/trajectories?filter=nelements>=6&response_fields=cartesian_site_positions,_exmpl_time&last_frame=40&first_frame=5"
-    expected_ids = ["62696ac7eef0323c842f9f51"]
-    check_response(
-        request, expected_ids=expected_ids, expected_return=2
-    )  # Because the amount of data that will be returned is limited to reduce waiting times. # TODO Once I have created a proper config parameter for this I should use this maximum package size to determine whether one or two entries are returned.
-=======
-    check_response(request, expected_ids=expected_ids)
->>>>>>> 98f8811b
+    check_response(request, expected_ids=expected_ids)