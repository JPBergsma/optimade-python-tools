--- conflicted
+++ resolved
@@ -19,12 +19,6 @@
 # Server minded
 elastic_deps = ["elasticsearch-dsl~=7.4,<8.0"]
 mongo_deps = ["pymongo>=3.12.1,<5", "mongomock~=4.1"]
-<<<<<<< HEAD
-server_deps = [
-    "uvicorn~=0.18",
-    "pyyaml>=5.4,<7",  # Keep at pyyaml 5.4 for aiida-core support
-] + mongo_deps
-=======
 hdf5_deps = ["h5py", "numpy~=1.23"]
 server_deps = (
     [
@@ -34,7 +28,6 @@
     + mongo_deps
     + hdf5_deps
 )
->>>>>>> 6983a6d1
 
 # Client minded
 aiida_deps = [
