import re
from pathlib import Path

from setuptools import find_packages, setup

module_dir = Path(__file__).resolve().parent

with open(module_dir.joinpath("optimade/__init__.py")) as version_file:
    for line in version_file:
        match = re.match(r'__version__ = "(.*)"', line)
        if match is not None:
            VERSION = match.group(1)
            break
    else:
        raise RuntimeError(
            f"Could not determine package version from {version_file.name} !"
        )

# Dependencies
# Server minded
elastic_deps = ["elasticsearch-dsl~=7.4,<8.0", "elasticsearch~=7.17"]
mongo_deps = ["pymongo>=3.12.1,<5", "mongomock~=4.1"]
<<<<<<< HEAD
hdf5_deps = ["h5py", "numpy~=1.23"]
server_deps = (
    [
        "uvicorn~=0.18",
        "pyyaml>=5.4,<7",  # Keep at pyyaml 5.4 for aiida-core support
    ]
    + mongo_deps
    + hdf5_deps
)
=======
server_deps = ["uvicorn~=0.19", "fastapi~=0.86", "pyyaml~=6.0"] + mongo_deps

>>>>>>> 5160a2c4

# Client minded
aiida_deps = ["aiida-core~=2.1"]

http_client_deps = [
    "httpx~=0.23",
    "rich~=13.0",
    "click~=8.1",
]
ase_deps = ["ase~=3.22"]
<<<<<<< HEAD
cif_deps = ["numpy~=1.23"]
=======
cif_deps = ["numpy>=1.23"]
>>>>>>> 5160a2c4
pdb_deps = cif_deps
pymatgen_deps = ["pymatgen~=2022.7"]
jarvis_deps = ["jarvis-tools==2022.12.11"]
client_deps = cif_deps

# General
docs_deps = [
    "mike~=1.1",
    "mkdocs~=1.4",
    "mkdocs-awesome-pages-plugin~=2.8",
    "mkdocs-material~=9.0",
    "mkdocstrings[python-legacy]~=0.19.0",
]
testing_deps = [
    "build~=0.9.0",
    "codecov~=2.1",
    "jsondiff~=2.0",
    "pytest~=7.2",
    "pytest-cov~=4.0",
] + server_deps
dev_deps = (
    [
        "black~=22.10",
        "flake8~=6.0",
        "isort~=5.10",
        "mypy~=0.991",
        "pylint~=2.15",
        "pre-commit~=2.20",
        "invoke~=1.7",
        "types-all==1.0.0",
    ]
    + docs_deps
    + testing_deps
    + client_deps
    + http_client_deps
)
all_deps = (
    dev_deps
    + elastic_deps
    + aiida_deps
    + ase_deps
    + pymatgen_deps
    + jarvis_deps
    + http_client_deps
)

setup(
    name="optimade",
    version=VERSION,
    url="https://github.com/Materials-Consortia/optimade-python-tools",
    license="MIT",
    author="OPTIMADE Development Team",
    author_email="dev@optimade.org",
    description="Tools for implementing and consuming OPTIMADE APIs.",
    long_description=open(module_dir.joinpath("README.md")).read(),
    long_description_content_type="text/markdown",
    keywords="optimade jsonapi materials",
    include_package_data=True,
    packages=find_packages(),
    classifiers=[
        "Development Status :: 4 - Beta",
        "Programming Language :: Python :: 3 :: Only",
        "Programming Language :: Python :: 3.8",
        "Programming Language :: Python :: 3.9",
        "Programming Language :: Python :: 3.10",
        "Intended Audience :: Developers",
        "Topic :: Database",
        "Topic :: Database :: Database Engines/Servers",
        "Topic :: Database :: Front-Ends",
    ],
    python_requires=">=3.8",
    install_requires=[
        "lark~=1.1",
        "pydantic~=1.10,>=1.10.2",
        "email_validator~=1.2",
        "requests~=2.28",
        "numpy~=1.23",
    ],
    extras_require={
        "all": all_deps,
        "dev": dev_deps,
        "http_client": http_client_deps,
        "docs": docs_deps,
        "testing": testing_deps,
        "server": server_deps,
        "client": client_deps,
        "elastic": elastic_deps,
        "mongo": mongo_deps,
        "aiida": aiida_deps,
        "ase": ase_deps,
        "cif": cif_deps,
        "pdb": pdb_deps,
        "pymatgen": pymatgen_deps,
        "jarvis": jarvis_deps,
    },
    entry_points={
        "console_scripts": [
            "optimade-validator=optimade.validator:validate",
            "optimade-get=optimade.client.cli:get",
        ]
    },
)<|MERGE_RESOLUTION|>--- conflicted
+++ resolved
@@ -20,20 +20,8 @@
 # Server minded
 elastic_deps = ["elasticsearch-dsl~=7.4,<8.0", "elasticsearch~=7.17"]
 mongo_deps = ["pymongo>=3.12.1,<5", "mongomock~=4.1"]
-<<<<<<< HEAD
 hdf5_deps = ["h5py", "numpy~=1.23"]
-server_deps = (
-    [
-        "uvicorn~=0.18",
-        "pyyaml>=5.4,<7",  # Keep at pyyaml 5.4 for aiida-core support
-    ]
-    + mongo_deps
-    + hdf5_deps
-)
-=======
-server_deps = ["uvicorn~=0.19", "fastapi~=0.86", "pyyaml~=6.0"] + mongo_deps
-
->>>>>>> 5160a2c4
+server_deps = ["uvicorn~=0.19", "fastapi~=0.86", "pyyaml~=6.0"] + mongo_deps + hdf5_deps
 
 # Client minded
 aiida_deps = ["aiida-core~=2.1"]
@@ -44,11 +32,7 @@
     "click~=8.1",
 ]
 ase_deps = ["ase~=3.22"]
-<<<<<<< HEAD
-cif_deps = ["numpy~=1.23"]
-=======
 cif_deps = ["numpy>=1.23"]
->>>>>>> 5160a2c4
 pdb_deps = cif_deps
 pymatgen_deps = ["pymatgen~=2022.7"]
 jarvis_deps = ["jarvis-tools==2022.12.11"]
