--- conflicted
+++ resolved
@@ -548,13 +548,6 @@
           "meta": {
             "anyOf": [
               {
-<<<<<<< HEAD
-                "$ref": "#/components/schemas/EntryMetadata"
-              }
-            ],
-            "title": "Meta",
-            "description": "A [JSON API meta object](https://jsonapi.org/format/1.1/#document-meta) that is used to communicate metadata."
-=======
                 "$ref": "#/components/schemas/Meta"
               },
               {
@@ -562,7 +555,6 @@
               }
             ],
             "description": "a meta object containing non-standard meta-information about a resource that can not be represented as an attribute or relationship."
->>>>>>> 58fc491b
           },
           "attributes": {
             "$ref": "#/components/schemas/EntryResourceAttributes",
@@ -1303,13 +1295,6 @@
           "meta": {
             "anyOf": [
               {
-<<<<<<< HEAD
-                "$ref": "#/components/schemas/EntryMetadata"
-              }
-            ],
-            "title": "Meta",
-            "description": "A [JSON API meta object](https://jsonapi.org/format/1.1/#document-meta) that is used to communicate metadata."
-=======
                 "$ref": "#/components/schemas/Meta"
               },
               {
@@ -1317,7 +1302,6 @@
               }
             ],
             "description": "a meta object containing non-standard meta-information about a resource that can not be represented as an attribute or relationship."
->>>>>>> 58fc491b
           },
           "attributes": {
             "$ref": "#/components/schemas/LinksResourceAttributes",
